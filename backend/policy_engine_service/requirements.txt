fastapi
uvicorn[standard]
pydantic
pydantic-settings
SQLAlchemy~=1.4.0
psycopg2-binary
hvac # Cliente Python para o Vault
PyYAML # Para carregar políticas a partir de arquivos YAML
python-json-logger # Para logging estruturado
networkx # Para análise de grafos
<<<<<<< HEAD
=======

>>>>>>> 6988e866

# Test dependencies
pytest
pytest-asyncio # Core engine é async, então testes de API podem precisar
# httpx # Para TestClient em API tests, se aplicável<|MERGE_RESOLUTION|>--- conflicted
+++ resolved
@@ -8,10 +8,7 @@
 PyYAML # Para carregar políticas a partir de arquivos YAML
 python-json-logger # Para logging estruturado
 networkx # Para análise de grafos
-<<<<<<< HEAD
-=======
 
->>>>>>> 6988e866
 
 # Test dependencies
 pytest
