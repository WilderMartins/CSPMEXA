<!DOCTYPE html>
<html lang="pt-BR">
<head>
    <meta charset="UTF-8">
    <meta name="viewport" content="width=device-width, initial-scale=1.0">
    <title>Status da Instalação do CSPMEXA</title>
    <link href="https://cdn.jsdelivr.net/npm/bootstrap@5.1.3/dist/css/bootstrap.min.css" rel="stylesheet">
    <link rel="stylesheet" href="https://cdn.jsdelivr.net/npm/bootstrap-icons@1.8.1/font/bootstrap-icons.css">
    <style>
        body { background-color: #f8f9fa; }
        .container { max-width: 900px; margin-top: 2rem; }
        .status-icon { font-size: 1.2rem; vertical-align: middle; }
        .status-running { color: #198754; }
        .status-exited { color: #dc3545; }
        .status-starting { color: #ffc107; }
        .logs-modal-body {
            background-color: #212529;
            color: #f8f9fa;
            font-family: monospace;
            white-space: pre-wrap;
            max-height: 70vh;
            overflow-y: auto;
        }
    </style>
</head>
<body>
    <div class="container">
        <div class="card shadow-sm">
            <div class="card-body">
                <h1 class="text-center mb-3">Andamento da Instalação</h1>
                <p class="text-center text-muted">Aguarde enquanto os serviços são iniciados. A página será atualizada automaticamente.</p>

                <div class="progress my-4" style="height: 25px;">
                    <div id="progress-bar" class="progress-bar progress-bar-striped progress-bar-animated" role="progressbar" style="width: 0%;" aria-valuenow="0" aria-valuemin="0" aria-valuemax="100">0%</div>
                </div>

                <div id="status-message" class="text-center text-muted my-2"></div>

                <div id="success-alert" class="alert alert-success d-none" role="alert">
                    <h4 class="alert-heading">Instalação Concluída!</h4>
                    <p>Todos os serviços essenciais estão em execução. Você pode prosseguir para a aplicação.</p>
                    <hr>
                    <a href="/" class="btn btn-success">Ir para a Aplicação</a>
                </div>

                <table class="table table-hover align-middle d-none">
                    <thead>
                        <tr>
                            <th>Serviço</th>
                            <th class="text-center">Status</th>
                            <th class="text-center">Ações</th>
                        </tr>
                    </thead>
                    <tbody id="services-status-table">
                        <!-- Linhas de serviço serão inseridas aqui pelo JavaScript -->
                    </tbody>
                </table>
            </div>
        </div>
    </div>

    <!-- Modal para Logs -->
    <div class="modal fade" id="logsModal" tabindex="-1" aria-labelledby="logsModalLabel" aria-hidden="true">
        <div class="modal-dialog modal-xl">
            <div class="modal-content">
                <div class="modal-header">
                    <h5 class="modal-title" id="logsModalLabel">Logs do Serviço</h5>
                    <button type="button" class="btn-close" data-bs-dismiss="modal" aria-label="Close"></button>
                </div>
                <div class="modal-body logs-modal-body">
                    <pre><code id="logs-content">Carregando logs...</code></pre>
                </div>
            </div>
        </div>
    </div>

    <script src="https://cdn.jsdelivr.net/npm/bootstrap@5.1.3/dist/js/bootstrap.bundle.min.js"></script>
    <script>
        document.addEventListener('DOMContentLoaded', function() {
            const servicesStatusTable = document.getElementById('services-status-table');
            const loadingIndicator = document.getElementById('loading-indicator');
            const successAlert = document.getElementById('success-alert');
            const logsModal = new bootstrap.Modal(document.getElementById('logsModal'));
            const logsContent = document.getElementById('logs-content');
            const logsModalLabel = document.getElementById('logsModalLabel');

            function getStatusClass(status) {
                if (status.includes('running')) return 'status-running';
                if (status.includes('exited')) return 'status-exited';
                return 'status-starting';
            }

            function getStatusIcon(status) {
                if (status.includes('running')) return 'bi-check-circle-fill';
                if (status.includes('exited')) return 'bi-x-circle-fill';
                return 'bi-arrow-repeat';
            }

            function connectToStatusStream() {
                const progressBar = document.getElementById('progress-bar');
<<<<<<< HEAD
                const statusMessage = document.getElementById('status-message');
=======
>>>>>>> c9ab35ad
                const eventSource = new EventSource("{{ url_for('status') }}");

                eventSource.onmessage = function(event) {
                    const data = JSON.parse(event.data);

<<<<<<< HEAD
                    if (data.progress >= 0) {
                        progressBar.style.width = data.progress + '%';
                        progressBar.innerText = data.progress + '%';
                        progressBar.setAttribute('aria-valuenow', data.progress);
                    } else {
                        progressBar.classList.add('bg-danger');
                    }

                    statusMessage.innerText = data.message;
=======
                    progressBar.style.width = data.progress + '%';
                    progressBar.innerText = data.progress + '%';
                    progressBar.setAttribute('aria-valuenow', data.progress);

                    let row = document.getElementById(`service-row-${data.service}`);
                    if (!row) {
                        row = document.createElement('tr');
                        row.id = `service-row-${data.service}`;
                        servicesStatusTable.appendChild(row);
                    }

                    const statusClass = getStatusClass(data.status);
                    const statusIcon = getStatusIcon(data.status);

                    row.innerHTML = `
                        <td><strong>${data.service}</strong></td>
                        <td class="text-center">
                            <i class="bi ${statusIcon} ${statusClass} status-icon"></i>
                            <span class="ms-2">${data.status}</span>
                        </td>
                        <td class="text-center">
                            <button class="btn btn-sm btn-outline-primary view-logs-btn" data-service="${data.service}">
                                Ver Logs
                            </button>
                        </td>
                    `;
>>>>>>> c9ab35ad
                };

                eventSource.addEventListener('end', function(event) {
                    progressBar.classList.remove('progress-bar-animated');
                    progressBar.classList.add('bg-success');
                    successAlert.classList.remove('d-none');
                    eventSource.close();
                });

                eventSource.onerror = function(err) {
                    console.error('EventSource failed:', err);
<<<<<<< HEAD
                    statusMessage.innerText = 'Erro ao conectar ao fluxo de status.';
=======
                    servicesStatusTable.innerHTML = '<tr><td colspan="3" class="text-center text-danger">Erro ao conectar ao fluxo de status.</td></tr>';
>>>>>>> c9ab35ad
                    progressBar.classList.add('bg-danger');
                    eventSource.close();
                };
            }

            servicesStatusTable.addEventListener('click', async function(event) {
                if (event.target.classList.contains('view-logs-btn')) {
                    const serviceName = event.target.dataset.service;
                    logsModalLabel.textContent = `Logs do Serviço: ${serviceName}`;
                    logsContent.textContent = 'Carregando logs...';
                    logsModal.show();

                    try {
                        const response = await fetch(`/logs/${serviceName}`);
                        const logs = await response.text();
                        logsContent.textContent = logs || 'Nenhum log disponível para este serviço.';
                    } catch (error) {
                        logsContent.textContent = 'Erro ao carregar os logs.';
                        console.error('Erro ao buscar logs:', error);
                    }
                }
            });

            connectToStatusStream();
        });
    </script>
</body>
</html><|MERGE_RESOLUTION|>--- conflicted
+++ resolved
@@ -98,16 +98,14 @@
 
             function connectToStatusStream() {
                 const progressBar = document.getElementById('progress-bar');
-<<<<<<< HEAD
+              
                 const statusMessage = document.getElementById('status-message');
-=======
->>>>>>> c9ab35ad
+
                 const eventSource = new EventSource("{{ url_for('status') }}");
 
                 eventSource.onmessage = function(event) {
                     const data = JSON.parse(event.data);
 
-<<<<<<< HEAD
                     if (data.progress >= 0) {
                         progressBar.style.width = data.progress + '%';
                         progressBar.innerText = data.progress + '%';
@@ -117,34 +115,7 @@
                     }
 
                     statusMessage.innerText = data.message;
-=======
-                    progressBar.style.width = data.progress + '%';
-                    progressBar.innerText = data.progress + '%';
-                    progressBar.setAttribute('aria-valuenow', data.progress);
 
-                    let row = document.getElementById(`service-row-${data.service}`);
-                    if (!row) {
-                        row = document.createElement('tr');
-                        row.id = `service-row-${data.service}`;
-                        servicesStatusTable.appendChild(row);
-                    }
-
-                    const statusClass = getStatusClass(data.status);
-                    const statusIcon = getStatusIcon(data.status);
-
-                    row.innerHTML = `
-                        <td><strong>${data.service}</strong></td>
-                        <td class="text-center">
-                            <i class="bi ${statusIcon} ${statusClass} status-icon"></i>
-                            <span class="ms-2">${data.status}</span>
-                        </td>
-                        <td class="text-center">
-                            <button class="btn btn-sm btn-outline-primary view-logs-btn" data-service="${data.service}">
-                                Ver Logs
-                            </button>
-                        </td>
-                    `;
->>>>>>> c9ab35ad
                 };
 
                 eventSource.addEventListener('end', function(event) {
@@ -156,11 +127,8 @@
 
                 eventSource.onerror = function(err) {
                     console.error('EventSource failed:', err);
-<<<<<<< HEAD
+
                     statusMessage.innerText = 'Erro ao conectar ao fluxo de status.';
-=======
-                    servicesStatusTable.innerHTML = '<tr><td colspan="3" class="text-center text-danger">Erro ao conectar ao fluxo de status.</td></tr>';
->>>>>>> c9ab35ad
                     progressBar.classList.add('bg-danger');
                     eventSource.close();
                 };
