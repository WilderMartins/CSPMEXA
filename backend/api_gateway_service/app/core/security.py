from fastapi import Depends, HTTPException, status
from fastapi.security import OAuth2PasswordBearer
from jose import JWTError, jwt
from pydantic import BaseModel
from typing import Optional, List
from app.core.config import settings
from app.models.user_model import UserRole

oauth2_scheme = OAuth2PasswordBearer(tokenUrl=f"{settings.API_V1_STR}/auth/google/login")

class TokenData(BaseModel):
    user_id: Optional[int] = None
    email: Optional[str] = None
<<<<<<< HEAD
    role: Optional[UserRole] = None
=======
    permissions: List[str] = []
>>>>>>> 97cdbc89

async def get_current_user(token: str = Depends(oauth2_scheme)) -> TokenData:
    credentials_exception = HTTPException(
        status_code=status.HTTP_401_UNAUTHORIZED,
        detail="Could not validate credentials",
        headers={"WWW-Authenticate": "Bearer"},
    )
    try:
        payload = jwt.decode(
            token, settings.JWT_SECRET_KEY, algorithms=[settings.JWT_ALGORITHM]
        )
        user_id_from_token = payload.get("sub")
        if user_id_from_token is None:
            raise credentials_exception

        token_data = TokenData(
            user_id=int(user_id_from_token),
            email=payload.get("email"),
<<<<<<< HEAD
            role=payload.get("role")
=======
            permissions=payload.get("permissions", [])
>>>>>>> 97cdbc89
        )
    except JWTError:
        raise credentials_exception
    except Exception:
        raise credentials_exception

    return token_data

<<<<<<< HEAD
def require_role(allowed_roles: List[UserRole]):
    async def role_checker(current_user: TokenData = Depends(get_current_user)) -> TokenData:
        if current_user.role not in allowed_roles:
            raise HTTPException(
                status_code=status.HTTP_403_FORBIDDEN,
                detail=f"User with role '{current_user.role}' does not have the required permissions. Allowed roles: {[role.value for role in allowed_roles]}",
            )
        return current_user
    return role_checker
=======
def require_permission(permission: str):
    async def permission_checker(current_user: TokenData = Depends(get_current_user)) -> TokenData:
        if permission not in current_user.permissions:
            raise HTTPException(
                status_code=status.HTTP_403_FORBIDDEN,
                detail=f"User does not have the required '{permission}' permission.",
            )
        return current_user
    return permission_checker
>>>>>>> 97cdbc89
<|MERGE_RESOLUTION|>--- conflicted
+++ resolved
@@ -4,18 +4,13 @@
 from pydantic import BaseModel
 from typing import Optional, List
 from app.core.config import settings
-from app.models.user_model import UserRole
 
 oauth2_scheme = OAuth2PasswordBearer(tokenUrl=f"{settings.API_V1_STR}/auth/google/login")
 
 class TokenData(BaseModel):
     user_id: Optional[int] = None
     email: Optional[str] = None
-<<<<<<< HEAD
-    role: Optional[UserRole] = None
-=======
     permissions: List[str] = []
->>>>>>> 97cdbc89
 
 async def get_current_user(token: str = Depends(oauth2_scheme)) -> TokenData:
     credentials_exception = HTTPException(
@@ -34,11 +29,7 @@
         token_data = TokenData(
             user_id=int(user_id_from_token),
             email=payload.get("email"),
-<<<<<<< HEAD
-            role=payload.get("role")
-=======
             permissions=payload.get("permissions", [])
->>>>>>> 97cdbc89
         )
     except JWTError:
         raise credentials_exception
@@ -47,17 +38,6 @@
 
     return token_data
 
-<<<<<<< HEAD
-def require_role(allowed_roles: List[UserRole]):
-    async def role_checker(current_user: TokenData = Depends(get_current_user)) -> TokenData:
-        if current_user.role not in allowed_roles:
-            raise HTTPException(
-                status_code=status.HTTP_403_FORBIDDEN,
-                detail=f"User with role '{current_user.role}' does not have the required permissions. Allowed roles: {[role.value for role in allowed_roles]}",
-            )
-        return current_user
-    return role_checker
-=======
 def require_permission(permission: str):
     async def permission_checker(current_user: TokenData = Depends(get_current_user)) -> TokenData:
         if permission not in current_user.permissions:
@@ -66,5 +46,4 @@
                 detail=f"User does not have the required '{permission}' permission.",
             )
         return current_user
-    return permission_checker
->>>>>>> 97cdbc89
+    return permission_checker