from fastapi import Depends, HTTPException, status
from fastapi.security import OAuth2PasswordBearer
from jose import JWTError, jwt
from pydantic import BaseModel, ValidationError # Importar ValidationError
from typing import Optional

from app.core.config import settings
from app.db.session import get_db
from sqlalchemy.orm import Session
from app.models.user_model import User
# from app.services.user_service import user_service # Evitar dependência circular se user_service usar isso

oauth2_scheme = OAuth2PasswordBearer(tokenUrl=f"{settings.API_V1_STR}/auth/token")

class TokenPayload(BaseModel): # Renomeado para TokenPayload para clareza
    sub: Optional[str] = None
    email: Optional[str] = None
    role: Optional[str] = None
    # Adicionar outros campos que você coloca no token
    # google_id: Optional[str] = None # Se incluído no token

async def get_current_user(
    db: Session = Depends(get_db), token: str = Depends(oauth2_scheme)
) -> User:
    credentials_exception = HTTPException(
        status_code=status.HTTP_401_UNAUTHORIZED,
        detail="Could not validate credentials",
        headers={"WWW-Authenticate": "Bearer"},
    )
    try:
        payload_dict = jwt.decode(
            token, settings.JWT_SECRET_KEY, algorithms=[settings.JWT_ALGORITHM]
        )
        user_id_from_sub: Optional[str] = payload_dict.get("sub")
        if user_id_from_sub is None:
            raise credentials_exception

        # Validar o payload com Pydantic (opcional, mas bom)
        # token_data = TokenPayload(**payload_dict)

    except JWTError as e:
        import logging
        logging.warning(f"JWTError in auth-service token validation: {e}")
        raise credentials_exception
    # except ValidationError as e: # Se usar TokenPayload(**payload_dict)
    #     import logging
    #     logging.warning(f"Token payload validation error: {e}")
    #     raise credentials_exception

    try:
        user_id = int(user_id_from_sub)
    except ValueError:
        # Log: user_id (sub) no token não é um inteiro válido
        raise credentials_exception

    user = db.query(User).filter(User.id == user_id).first()
    if user is None:
        raise credentials_exception
    return user

async def get_current_active_user( # Esta é a dependência principal para endpoints protegidos
    current_user: User = Depends(get_current_user),
) -> User:
    if not current_user.is_active:
        raise HTTPException(status_code=status.HTTP_403_FORBIDDEN, detail="Inactive user")
    return current_user


<<<<<<< HEAD
from app.models.user_model import UserRole

def require_role(allowed_roles: list[UserRole]):
    """
    Dependência FastAPI para exigir um dos perfis permitidos.
    """
    async def role_checker(current_user: User = Depends(get_current_active_user)) -> User:
        allowed_role_values = [role.value for role in allowed_roles]
        if current_user.role not in allowed_role_values:
            raise HTTPException(
                status_code=status.HTTP_403_FORBIDDEN,
                detail=f"User with role '{current_user.role}' does not have the required permissions. Allowed roles: {', '.join(allowed_role_values)}",
            )
        return current_user
    return role_checker

require_admin = require_role([UserRole.ADMIN])


# Exemplo para superusuário, usando o campo is_superuser ou o papel 'admin'
async def get_current_active_superuser( # Nome mantido para consistência com usos anteriores
    current_user: User = Depends(get_current_active_user),
):
    if not current_user.is_superuser and current_user.role != "admin": # Adaptar conforme seu modelo
        raise HTTPException(
            status_code=status.HTTP_403_FORBIDDEN, detail="The user doesn't have enough privileges for this action."
        )
    return current_user
=======

def require_permission(permission: str):
    """
    Dependência FastAPI para exigir uma permissão específica.
    """
    async def permission_checker(current_user: User = Depends(get_current_active_user)) -> User:
        if permission not in current_user.permissions:
            raise HTTPException(
                status_code=status.HTTP_403_FORBIDDEN,
                detail=f"User does not have the required '{permission}' permission.",
            )
        return current_user
    return permission_checker
>>>>>>> 97cdbc89
<|MERGE_RESOLUTION|>--- conflicted
+++ resolved
@@ -66,36 +66,6 @@
     return current_user
 
 
-<<<<<<< HEAD
-from app.models.user_model import UserRole
-
-def require_role(allowed_roles: list[UserRole]):
-    """
-    Dependência FastAPI para exigir um dos perfis permitidos.
-    """
-    async def role_checker(current_user: User = Depends(get_current_active_user)) -> User:
-        allowed_role_values = [role.value for role in allowed_roles]
-        if current_user.role not in allowed_role_values:
-            raise HTTPException(
-                status_code=status.HTTP_403_FORBIDDEN,
-                detail=f"User with role '{current_user.role}' does not have the required permissions. Allowed roles: {', '.join(allowed_role_values)}",
-            )
-        return current_user
-    return role_checker
-
-require_admin = require_role([UserRole.ADMIN])
-
-
-# Exemplo para superusuário, usando o campo is_superuser ou o papel 'admin'
-async def get_current_active_superuser( # Nome mantido para consistência com usos anteriores
-    current_user: User = Depends(get_current_active_user),
-):
-    if not current_user.is_superuser and current_user.role != "admin": # Adaptar conforme seu modelo
-        raise HTTPException(
-            status_code=status.HTTP_403_FORBIDDEN, detail="The user doesn't have enough privileges for this action."
-        )
-    return current_user
-=======
 
 def require_permission(permission: str):
     """
@@ -108,5 +78,4 @@
                 detail=f"User does not have the required '{permission}' permission.",
             )
         return current_user
-    return permission_checker
->>>>>>> 97cdbc89
+    return permission_checker