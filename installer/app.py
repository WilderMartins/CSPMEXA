--- conflicted
+++ resolved
@@ -280,19 +280,13 @@
 
         # Etapa 3: Verificação do status dos serviços
         yield f"data: {json.dumps({'progress': progress, 'message': 'Verificando o status dos serviços...'})}\n\n"
-<<<<<<< HEAD
-=======
-
->>>>>>> afa288cc
+
         services = [
             "postgres_auth_db", "vault", "vault-setup", "auth_service",
             "collector_service", "policy_engine_service", "notification_service",
             "api_gateway_service", "frontend_build", "nginx"
         ]
-<<<<<<< HEAD
-=======
-
->>>>>>> afa288cc
+
         all_running = False
         while not all_running:
             all_running = True
