--- conflicted
+++ resolved
@@ -46,33 +46,6 @@
         if not data:
             return []
 
-<<<<<<< HEAD
-        with SessionLocal() as db:
-            # 1. Salvar os ativos no inventário
-            self._save_assets(db, request_data)
-
-            # 2. Avaliar políticas
-            relevant_policies = [p for p in self.policies if p.get('provider', '').lower() == provider and p.get('service', '').lower() == service]
-            if relevant_policies:
-                for policy in relevant_policies:
-                    try:
-                        alerts_from_policy = evaluate_policy(policy=policy, data=data, account_id=account_id)
-                        if alerts_from_policy:
-                            # O ideal é que evaluate_policy também use a sessão do DB para criar os alertas
-                            generated_alerts.extend(alerts_from_policy)
-                    except Exception as e:
-                        logger.error(f"Erro ao avaliar a política '{policy.get('id')}': {e}", exc_info=True)
-
-            # 3. Executar análise de caminhos de ataque
-            from app.services.graph_analysis_service import run_attack_path_analysis
-            run_attack_path_analysis(db)
-
-        logger.info(f"Análise para {provider}/{service} concluída. {len(generated_alerts)} alertas gerados.")
-        return generated_alerts
-
-policy_engine = PolicyEngine()
-=======
-
         with SessionLocal() as db:
             # 1. Salvar os ativos no inventário
             self._save_assets(db, request_data)
@@ -98,7 +71,6 @@
 
 policy_engine = PolicyEngine()
 
->>>>>>> 6988e866
             try:
                 alerts_from_policy = evaluate_policy(policy=policy, data=data, account_id=account_id)
                 if alerts_from_policy:
