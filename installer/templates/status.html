<!DOCTYPE html>
<html lang="pt-BR">
<head>
    <meta charset="UTF-8">
    <meta name="viewport" content="width=device-width, initial-scale=1.0">
    <title>Status da Instalação do CSPMEXA</title>
    <link href="https://cdn.jsdelivr.net/npm/bootstrap@5.1.3/dist/css/bootstrap.min.css" rel="stylesheet">
    <link rel="stylesheet" href="https://cdn.jsdelivr.net/npm/bootstrap-icons@1.8.1/font/bootstrap-icons.css">
    <style>
        body { background-color: #f8f9fa; }
        .container { max-width: 900px; margin-top: 2rem; }
        .status-icon { font-size: 1.2rem; vertical-align: middle; }
        .status-running { color: #198754; }
        .status-exited { color: #dc3545; }
        .status-starting { color: #ffc107; }
        .logs-modal-body {
            background-color: #212529;
            color: #f8f9fa;
            font-family: monospace;
            white-space: pre-wrap;
            max-height: 70vh;
            overflow-y: auto;
        }
    </style>
</head>
<body>
    <div class="container">
        <div class="card shadow-sm">
            <div class="card-body">
                <h1 class="text-center mb-3">Andamento da Instalação</h1>
                <p class="text-center text-muted">Aguarde enquanto os serviços são iniciados. A página será atualizada automaticamente.</p>

                <div class="progress my-4" style="height: 25px;">
                    <div id="progress-bar" class="progress-bar progress-bar-striped progress-bar-animated" role="progressbar" style="width: 0%;" aria-valuenow="0" aria-valuemin="0" aria-valuemax="100">0%</div>
                </div>

                <div id="status-message" class="text-center text-muted my-2"></div>

                <div id="success-alert" class="alert alert-success d-none" role="alert">
                    <h4 class="alert-heading">Instalação Concluída!</h4>
                    <p>Todos os serviços essenciais estão em execução. Você pode prosseguir para a aplicação.</p>
                    <hr>
                    <a href="/" class="btn btn-success">Ir para a Aplicação</a>
                </div>

                <table class="table table-hover align-middle d-none">
                    <thead>
                        <tr>
                            <th>Serviço</th>
                            <th class="text-center">Status</th>
                            <th class="text-center">Ações</th>
                        </tr>
                    </thead>
                    <tbody id="services-status-table">
                        <!-- Linhas de serviço serão inseridas aqui pelo JavaScript -->
                    </tbody>
                </table>
            </div>
        </div>
    </div>

    <!-- Modal para Logs -->
    <div class="modal fade" id="logsModal" tabindex="-1" aria-labelledby="logsModalLabel" aria-hidden="true">
        <div class="modal-dialog modal-xl">
            <div class="modal-content">
                <div class="modal-header">
                    <h5 class="modal-title" id="logsModalLabel">Logs do Serviço</h5>
                    <button type="button" class="btn-close" data-bs-dismiss="modal" aria-label="Close"></button>
                </div>
                <div class="modal-body logs-modal-body">
                    <pre><code id="logs-content">Carregando logs...</code></pre>
                </div>
            </div>
        </div>
    </div>

    <script src="https://cdn.jsdelivr.net/npm/bootstrap@5.1.3/dist/js/bootstrap.bundle.min.js"></script>
    <script>
        document.addEventListener('DOMContentLoaded', function() {
            const servicesStatusTable = document.getElementById('services-status-table');
            const loadingIndicator = document.getElementById('loading-indicator');
            const successAlert = document.getElementById('success-alert');
            const logsModal = new bootstrap.Modal(document.getElementById('logsModal'));
            const logsContent = document.getElementById('logs-content');
            const logsModalLabel = document.getElementById('logsModalLabel');

            function getStatusClass(status) {
                if (status.includes('running')) return 'status-running';
                if (status.includes('exited')) return 'status-exited';
                return 'status-starting';
            }

            function getStatusIcon(status) {
                if (status.includes('running')) return 'bi-check-circle-fill';
                if (status.includes('exited')) return 'bi-x-circle-fill';
                return 'bi-arrow-repeat';
            }

            function connectToStatusStream() {
                const progressBar = document.getElementById('progress-bar');
<<<<<<< HEAD
                const statusMessage = document.getElementById('status-message');
                const eventSource = new EventSource("{{ url_for('status') }}");

                eventSource.onmessage = function(event) {
                    const data = JSON.parse(event.data);

                    if (data.progress >= 0) {
                        progressBar.style.width = data.progress + '%';
                        progressBar.innerText = data.progress + '%';
                        progressBar.setAttribute('aria-valuenow', data.progress);
                    } else {
                        progressBar.classList.add('bg-danger');
                    }

                    statusMessage.innerText = data.message;
                };

                eventSource.addEventListener('end', function(event) {
                    progressBar.classList.remove('progress-bar-animated');
                    progressBar.classList.add('bg-success');
                    successAlert.classList.remove('d-none');
                    eventSource.close();
                });

                eventSource.onerror = function(err) {
                    console.error('EventSource failed:', err);
=======
              
                const statusMessage = document.getElementById('status-message');

                const eventSource = new EventSource("{{ url_for('status') }}");

                eventSource.onmessage = function(event) {
                    const data = JSON.parse(event.data);

                    if (data.progress >= 0) {
                        progressBar.style.width = data.progress + '%';
                        progressBar.innerText = data.progress + '%';
                        progressBar.setAttribute('aria-valuenow', data.progress);
                    } else {
                        progressBar.classList.add('bg-danger');
                    }

                    statusMessage.innerText = data.message;

                };

                eventSource.addEventListener('end', function(event) {
                    progressBar.classList.remove('progress-bar-animated');
                    progressBar.classList.add('bg-success');
                    successAlert.classList.remove('d-none');
                    eventSource.close();
                });

                eventSource.onerror = function(err) {
                    console.error('EventSource failed:', err);

>>>>>>> afa288cc
                    statusMessage.innerText = 'Erro ao conectar ao fluxo de status.';
                    progressBar.classList.add('bg-danger');
                    eventSource.close();
                };
            }

            servicesStatusTable.addEventListener('click', async function(event) {
                if (event.target.classList.contains('view-logs-btn')) {
                    const serviceName = event.target.dataset.service;
                    logsModalLabel.textContent = `Logs do Serviço: ${serviceName}`;
                    logsContent.textContent = 'Carregando logs...';
                    logsModal.show();

                    try {
                        const response = await fetch(`/logs/${serviceName}`);
                        const logs = await response.text();
                        logsContent.textContent = logs || 'Nenhum log disponível para este serviço.';
                    } catch (error) {
                        logsContent.textContent = 'Erro ao carregar os logs.';
                        console.error('Erro ao buscar logs:', error);
                    }
                }
            });

            connectToStatusStream();
        });
    </script>
</body>
</html><|MERGE_RESOLUTION|>--- conflicted
+++ resolved
@@ -98,7 +98,6 @@
 
             function connectToStatusStream() {
                 const progressBar = document.getElementById('progress-bar');
-<<<<<<< HEAD
                 const statusMessage = document.getElementById('status-message');
                 const eventSource = new EventSource("{{ url_for('status') }}");
 
@@ -125,38 +124,7 @@
 
                 eventSource.onerror = function(err) {
                     console.error('EventSource failed:', err);
-=======
-              
-                const statusMessage = document.getElementById('status-message');
 
-                const eventSource = new EventSource("{{ url_for('status') }}");
-
-                eventSource.onmessage = function(event) {
-                    const data = JSON.parse(event.data);
-
-                    if (data.progress >= 0) {
-                        progressBar.style.width = data.progress + '%';
-                        progressBar.innerText = data.progress + '%';
-                        progressBar.setAttribute('aria-valuenow', data.progress);
-                    } else {
-                        progressBar.classList.add('bg-danger');
-                    }
-
-                    statusMessage.innerText = data.message;
-
-                };
-
-                eventSource.addEventListener('end', function(event) {
-                    progressBar.classList.remove('progress-bar-animated');
-                    progressBar.classList.add('bg-success');
-                    successAlert.classList.remove('d-none');
-                    eventSource.close();
-                });
-
-                eventSource.onerror = function(err) {
-                    console.error('EventSource failed:', err);
-
->>>>>>> afa288cc
                     statusMessage.innerText = 'Erro ao conectar ao fluxo de status.';
                     progressBar.classList.add('bg-danger');
                     eventSource.close();
