--- conflicted
+++ resolved
@@ -46,11 +46,7 @@
                 detail=f"User does not have the required '{permission}' permission.",
             )
         return current_user
-<<<<<<< HEAD
     return permission_checker
 
 async def require_user(current_user: TokenData = Depends(get_current_user)) -> TokenData:
     return current_user
-=======
-    return permission_checker
->>>>>>> fd80506f
