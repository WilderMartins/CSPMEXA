--- conflicted
+++ resolved
@@ -195,9 +195,8 @@
     auth_token: str
 ) -> List[Dict[str, Any]]:
     """
-<<<<<<< HEAD
-    Função genérica para orquestrar a coleta e análise de serviços AWS.
-=======
+
+
     **Orquestra a Análise de Segurança de Buckets S3 (AWS)**
 
     Este endpoint executa um fluxo completo de análise de segurança para os buckets S3:
@@ -206,7 +205,7 @@
     3.  **Resultado**: O `policy_engine_service` avalia os dados contra um conjunto de políticas de segurança
         (ex: buckets públicos, logging desabilitado, etc.) e retorna uma lista de alertas para as
         más configurações encontradas.
->>>>>>> 5305e4c8
+
     """
     # 1. Obter credenciais para a conta
     credentials = await get_credentials_for_account(linked_account_id, auth_token)
