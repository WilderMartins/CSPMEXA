--- conflicted
+++ resolved
@@ -37,7 +37,6 @@
     FRONTEND_URL_AUTH_CALLBACK: str = "http://localhost:3000/auth/callback"
     FRONTEND_URL_MFA_SETUP: str = "http://localhost:3000/mfa-setup"
     FRONTEND_URL_MFA_REQUIRED: str = "http://localhost:3000/mfa-login"
-<<<<<<< HEAD
 
     # Configurações do Vault (para o credentials_service)
     VAULT_ADDR: str = "http://vault:8200"
@@ -46,8 +45,7 @@
 
     # URL do serviço de auditoria
     AUDIT_SERVICE_URL: Optional[str] = None
-=======
->>>>>>> d4eedaf2
+
 
     class Config:
         case_sensitive = True
@@ -58,7 +56,6 @@
         env_file_encoding = "utf-8"
         extra = "ignore"
 
-<<<<<<< HEAD
 @lru_cache()
 def get_settings() -> AppSettings:
     """
@@ -93,21 +90,6 @@
                 return client
     except Exception as e:
         logger.error(f"Falha ao autenticar no Vault com AppRole para o credentials_service: {e}")
-=======
-@lru_cache()
-def get_settings() -> AppSettings:
-    """
-    Retorna uma instância cacheada das configurações da aplicação.
-    """
-    logger.info("Carregando configurações da aplicação...")
-    try:
-        settings = AppSettings()
-        logger.info("Configurações carregadas com sucesso.")
-        return settings
-    except Exception as e:
-        logger.error(f"Erro ao carregar as configurações: {e}")
-        raise
->>>>>>> d4eedaf2
 
     logger.warning("Não foi possível autenticar no Vault com AppRole. O credentials_service pode não funcionar.")
-    return None+    return None
