from fastapi import FastAPI, Depends
from app.core.config import settings
<<<<<<< HEAD
from app.api.v1 import auth_router, data_router, alerts_router, dashboard_router, users_router, audit_router
=======
from app.api.v1 import auth_router, data_router, alerts_router, dashboard_router, users_router, audit_router, remediation_router
>>>>>>> 97cdbc89
from app.services import http_client # Import para fechar o cliente HTTP na saída
from app.core.security import TokenData, get_current_user # Para o endpoint de teste de autenticação
import logging

logging.basicConfig(level=logging.INFO)
logger = logging.getLogger(__name__)

app = FastAPI(
    title=settings.PROJECT_NAME,
    openapi_url=f"{settings.API_V1_STR}/openapi.json",
    version="0.1.1", # Version bump
)

@app.on_event("startup")
async def startup_event():
    logger.info(f"{settings.PROJECT_NAME} starting up...")
    # Logar URLs dos serviços downstream para fácil verificação
    logger.info(f"Auth Service URL: {settings.AUTH_SERVICE_URL}")
    logger.info(f"Collector Service URL: {settings.COLLECTOR_SERVICE_URL}")
    logger.info(f"Policy Engine Service URL: {settings.POLICY_ENGINE_SERVICE_URL}")

@app.on_event("shutdown")
async def shutdown_event():
    await http_client.close_clients() # Fecha as sessões HTTPX dos clientes
    logger.info(f"{settings.PROJECT_NAME} shutting down. HTTPX client sessions closed.")


@app.get("/health", tags=["Health Check"])
async def health_check():
    return {"status": "ok", "service_name": settings.PROJECT_NAME}

# Endpoint de teste para verificar se a autenticação JWT está funcionando no gateway
@app.get(settings.API_V1_STR + "/protected-test", tags=["Test"])
async def protected_test_endpoint(current_user: TokenData = Depends(get_current_user)):
    return {"message": "Você está autenticado no gateway!", "user_email": current_user.email, "user_id": current_user.id}


# Incluir os roteadores da API
# O prefixo settings.API_V1_STR é o prefixo base para todos os endpoints do gateway.
# Os roteadores individuais podem ter seus próprios sub-prefixos.

# auth_router lida com /api/v1/auth/*
app.include_router(
    auth_router.router,
    prefix=settings.API_V1_STR + "/auth",  # Ex: /api/v1/auth/google/login
    tags=["Authentication"]
)

# data_router lida com /api/v1/collect/* e /api/v1/analyze/*
app.include_router(
    data_router.router,
    prefix=settings.API_V1_STR, # O data_router já tem prefixos internos /collect e /analyze
    tags=["Data Collection & Analysis Orchestration"]
)

# alerts_router lida com /api/v1/alerts/*
app.include_router(
    alerts_router.router,
    prefix=settings.API_V1_STR + "/alerts", # Ex: /api/v1/alerts/
    tags=["Alerts Management"]
)

# dashboard_router lida com /api/v1/dashboard/*
app.include_router(
    dashboard_router.router,
    prefix=settings.API_V1_STR + "/dashboard",
    tags=["Dashboard"]
)

# users_router lida com /api/v1/users/*
app.include_router(
    users_router.router,
    prefix=settings.API_V1_STR, # O prefixo /users já está no roteador
    tags=["Users Management"]
)

# audit_router lida com /api/v1/audit/*
app.include_router(
    audit_router.router,
    prefix=settings.API_V1_STR, # O prefixo /audit já está no roteador
    tags=["Audit Trails"]
)

<<<<<<< HEAD
=======
# remediation_router lida com /api/v1/remediate/*
app.include_router(
    remediation_router.router,
    prefix=settings.API_V1_STR, # O prefixo /remediate já está no roteador
    tags=["Remediation"]
)

>>>>>>> 97cdbc89

if __name__ == "__main__":
    import uvicorn
    logger.info(f"Starting Uvicorn for {settings.PROJECT_NAME} locally...")
    uvicorn.run("main:app", host="0.0.0.0", port=8050, reload=True)<|MERGE_RESOLUTION|>--- conflicted
+++ resolved
@@ -1,10 +1,6 @@
 from fastapi import FastAPI, Depends
 from app.core.config import settings
-<<<<<<< HEAD
-from app.api.v1 import auth_router, data_router, alerts_router, dashboard_router, users_router, audit_router
-=======
 from app.api.v1 import auth_router, data_router, alerts_router, dashboard_router, users_router, audit_router, remediation_router
->>>>>>> 97cdbc89
 from app.services import http_client # Import para fechar o cliente HTTP na saída
 from app.core.security import TokenData, get_current_user # Para o endpoint de teste de autenticação
 import logging
@@ -88,8 +84,6 @@
     tags=["Audit Trails"]
 )
 
-<<<<<<< HEAD
-=======
 # remediation_router lida com /api/v1/remediate/*
 app.include_router(
     remediation_router.router,
@@ -97,7 +91,6 @@
     tags=["Remediation"]
 )
 
->>>>>>> 97cdbc89
 
 if __name__ == "__main__":
     import uvicorn
