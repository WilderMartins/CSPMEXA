--- conflicted
+++ resolved
@@ -6,13 +6,8 @@
 class UserBase(BaseModel):
     email: EmailStr
     is_active: Optional[bool] = Field(True)
-<<<<<<< HEAD
-    is_superuser: Optional[bool] = Field(False) # Mantido para consistência, mas SuperAdministrator é o principal
-    role: Optional[UserRole] = Field(UserRole.ANALYST) # Usar o Enum e definir default
-=======
     is_superuser: Optional[bool] = Field(False)
     permissions: List[str] = []
->>>>>>> 97cdbc89
     google_id: Optional[str] = None
     full_name: Optional[str] = None
     profile_picture_url: Optional[str] = None
@@ -66,10 +61,5 @@
     secret_key: str
     otp_uri: str
 
-<<<<<<< HEAD
-class RoleUpdateRequest(BaseModel):
-    role: UserRole
-=======
 class PermissionRequest(BaseModel):
-    permission: str
->>>>>>> 97cdbc89
+    permission: str