--- conflicted
+++ resolved
@@ -21,72 +21,6 @@
 # Caminhos
 ENV_FILE_PATH = os.path.join('/app/config', '.env')
 DOCKER_COMPOSE_YML_PATH = '/app/config'
-<<<<<<< HEAD
-=======
-
-def check_prerequisites():
-    """Verifica se todos os pré-requisitos para a instalação estão atendidos."""
-    app.logger.info("Iniciando verificação de pré-requisitos...")
-    prereqs = {
-        'docker_installed': False,
-        'docker_running': False,
-        'docker_permission': False,
-        'docker_compose_installed': False,
-    }
-
-    # 1. Docker está instalado?
-    if shutil.which("docker"):
-        prereqs['docker_installed'] = True
-        app.logger.info("Verificação 'docker_installed': SUCESSO")
-    else:
-        app.logger.error("Verificação 'docker_installed': FALHA - Comando 'docker' não encontrado.")
-        return prereqs # Encerra se o Docker não estiver instalado
-
-    # 2. Docker está em execução e com permissões corretas?
-    try:
-        # Tenta executar um comando Docker que requer conexão com o daemon
-        subprocess.run(
-            ["docker", "info"],
-            stdout=subprocess.PIPE,
-            stderr=subprocess.PIPE,
-            check=True,
-            text=True
-        )
-        prereqs['docker_running'] = True
-        prereqs['docker_permission'] = True
-        app.logger.info("Verificação 'docker_running': SUCESSO")
-        app.logger.info("Verificação 'docker_permission': SUCESSO")
-    except subprocess.CalledProcessError as e:
-        if "permission denied" in e.stderr.lower():
-            prereqs['docker_running'] = True # O daemon está rodando, mas o usuário não tem permissão
-            app.logger.warning("Verificação 'docker_running': SUCESSO")
-            app.logger.error("Verificação 'docker_permission': FALHA - Permissão negada para acessar o Docker daemon.")
-        else:
-            app.logger.error(f"Verificação 'docker_running': FALHA - Docker daemon não parece estar em execução. Erro: {e.stderr}")
-    except FileNotFoundError:
-        # Este caso já é coberto por shutil.which, mas é uma boa prática mantê-lo
-        app.logger.error("Verificação 'docker_installed': FALHA - Comando 'docker' não encontrado ao tentar executar 'docker info'.")
-
-
-    # 3. Docker Compose está instalado?
-    # O Docker Compose V2 é um plugin, então `docker compose` (sem hífen) é o comando preferido.
-    try:
-        subprocess.run(
-            ["docker", "compose", "version"],
-            stdout=subprocess.PIPE,
-            stderr=subprocess.PIPE,
-            check=True,
-            text=True
-        )
-        prereqs['docker_compose_installed'] = True
-        app.logger.info("Verificação 'docker_compose_installed': SUCESSO")
-    except (subprocess.CalledProcessError, FileNotFoundError):
-        app.logger.error("Verificação 'docker_compose_installed': FALHA - 'docker compose' não funciona.")
-
-    app.logger.info(f"Resultado da verificação de pré-requisitos: {prereqs}")
-    return prereqs
-
->>>>>>> ff33bdf0
 
 def check_prerequisites():
     """Verifica se todos os pré-requisitos para a instalação estão atendidos."""
@@ -274,7 +208,7 @@
 
         app.logger.info("Arquivo .env criado com sucesso!")
 
-<<<<<<< HEAD
+
         # Iniciar serviços em segundo plano e registrar a saída
         log_file_path = os.path.join(DOCKER_COMPOSE_YML_PATH, 'installation.log')
         app.logger.info(f"Iniciando a instalação dos serviços em segundo plano... Log em: {log_file_path}")
@@ -288,11 +222,7 @@
             wait=False,
             log_file_path=log_file_path
         )
-=======
-        # Iniciar serviços em segundo plano
-        app.logger.info("Iniciando a instalação dos serviços em segundo plano...")
-        run_docker_command(["docker", "compose", "--profile", "app", "up", "-d", "--build"], wait=False)
->>>>>>> ff33bdf0
+
 
         # Redirecionar para a página de status para acompanhar o progresso
         return redirect(url_for('status'))
